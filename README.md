# Edge-augmented Graph Transformer with Triangular Attention

<<<<<<< HEAD
![Banner](banner.png)
=======
![banner](banner.png)
>>>>>>> de5075b7

## Introduction

This is the official implementation of Triangular Attention which extends the **Edge-augmented Graph Transformer (EGT)** architecture as described in <https://arxiv.org/abs/2108.03348>, on the [OGB-LSC](https://ogb.stanford.edu/docs/lsc/) PCQM4Mv2 dataset. The code is based on the original implementation of EGT at <https://github.com/shamim-hussain/egt_pytorch>. 

Triangular attention extends the pairwise attention in EGT to allow for 2 pairs sharing a common node to interact with each other, which is found to be beneficial for molecular property prediction. We employ a two-stage model with the same architecture. The first stage produces an estimation of pair-wise distances between atoms, which is then used by the second stage to predict the HOMO-LUMO gap. The training is carried out in three stages - (i) training of the distance predictor, (ii) pretraining of the gap predictor with noisy coordinates and (iii) fine-tuning of the gap predictor with predicted distances. For more information see the [Technical Report](Report.pdf).

## Results

Model            | Use RDKIT Coords |Dist. Pred. #layers | Gap Pred. #layers | #params | Metric         | Valid           | Test           |
-----------------|------------------|--------------------|-------------------|---------|----------------|-----------------|----------------|
EGT + Tri. Attn. |:x:               |       24           |        24         | 204M    | MAE            | 68.6 meV        | 69.8 meV       |
EGT + Tri. Attn. |:white_check_mark:|       24           |        24         | 204M    | MAE            | 67.1 meV        | 68.3 meV       |

## Requirements

* `python >= 3.7`
* `pytorch >= 1.6.0`
* `numpy >= 1.18.4`
* `numba >= 0.50.1`
* `ogb >= 1.3.2`
* `rdkit>=2019.03.1`
* `yaml >= 5.3.1`
* `pyarrow >= 8.0.0`
* `nvidia-apex (recommended)`

# Downloading the Data
The preprocessed data is available at <https://huggingface.co/datasets/shamim-hussain/pcqm>. The `parquet` and `npz` files must be put in the `data/PCQM` directory. You can also download them by running the following command:
```
bash download_data.sh
```

## Run Training and Evaluations

You can specify the training/prediction/evaluation configurations by creating a `yaml` config file and also by passing a series of `yaml` readable arguments. (Any additional config passed as argument willl override the config specified in the file.)

* To run training: ```python run_training.py [config_file.yaml] ['config1: value1'] ['config2: value2'] ...```
* To make predictions: ```python make_predictions.py [config_file.yaml] ['config1: value1'] ['config2: value2'] ...```
* To perform evaluations: ```python do_evaluations.py [config_file.yaml] ['config1: value1'] ['config2: value2'] ...```

Config files for the results can be found in the configs directory. Examples:
```
python run_training.py configs/pcqm_finetune/egt_100m_rdkit.yaml
python run_training.py 'scheme: pcqm_dist_pred' 'model_height: 6'
python make_predictions.py configs/pcqm_dist_pred/egt_100m_rdkit.yaml 'predict_on: ["train", "val"]'
```

### More About Training

Once the training is started a model directory will be created in the *models* directory, under the specified training stage/scheme name. This directory will contain a copy of the input config file, for the convenience of resuming training/evaluation. Also, it will contain a config.yaml which will contain all configs, including unspecified default values, used for the training. Training will be checkpointed per epoch. In the case of any interruption, you can resume training by running the *run_training.py* with the config.yaml file again (you may also simply specify the directory containing config_input.yaml as a shorthand).

As mentioned before, the training is carried out in stages. Here is an example of the sets of commands for training and inference (with RDKIT coords) -

```
# Stage 1 - Train the distance predictor
python run_training.py configs/pcqm_dist_pred/egt_100m_rdkit.yaml

# Make distance predictions (on the training and validation sets by default)
python make_predictions.py configs/pcqm_dist_pred/egt_100m_rdkit.yaml

# this will create a 'predictions' directory (e.g. bins50) in the model directory, containing the predictions for the training and validation sets
# to reduce the number of distance samples (and thus save time and disk space)
# add the following argument 'prediction_samples: 10'
# (we used 50 samples, you can increase it during final inference to get better results),
# to predict on the test set add the following argument 'predict_on: ["test"]'


# Stage 2 - Pretrain the gap predictor with noisy coordinates
python run_training.py configs/pcqm_pretrain/egt_100m.yaml

# this will create a 'checkpoint' directory in the model directory
# the model_state file in the last checkpoint will be used for the next stage


# Stage 3 - Fine-tune the gap predictor with predicted distances
python run_training.py configs/pcqm_finetune/egt_100m_rdkit.yaml

# make sure that the 'bins_input_path' points to the correct distance predictions,
# e.g., 'models/pcqm_dist_pred/egt_100m_rdkit/predictions/bins50'
# and the 'pretrained_weights_file' points to the correct pretrained checkpoint,
# e.g., 'models/pcqm_pretrain/egt_100m/checkpoint/model_state'


# Stage 4 - Do final evaluation (and trim the model by removing the denoising head)
python run configs/pcqm_gap_pred/egt_100m_rdkit.yaml

# make sure the 'pretrained_weights_file' points to the correct checkpoint from the finetuning stage,
# e.g., 'models/pcqm_finetune/egt_100m_rdkit/checkpoint/model_state'
# this does not really do any training, but it will create a 'checkpoint' directory
# in the model directory, containing the final checkpoint, without the denoising head

# Final evaluation:
python do_evaluations.py configs/pcqm_gap_pred/egt_100m_rdkit.yaml

# the results will be printed to the console and also saved in the predictions directory
# in case of the test-dev split it will also create as submission file in the model directory
```

### TorchRun and Multi-Nodes Training

The basic Python scripts are capable of running on multiple GPUs on a single node (by internally spawning multiple processes). However, they support `torchrun` as well (detected via checking the environment set by `torchrun`). The `torchrun` method is more efficient in training on multiple nodes. An example training script for `slurm` is provided as `torchrun.sh`.

## Python Environment

The Anaconda environment in which the experiments were conducted is specified in the `environment.yml` file.

## Citation

Please cite the following paper if you find the code useful:
```
@article{hussain2021global,
  title={Global Self-Attention as a Replacement for Graph Convolution},
  author={Hussain, Md Shamim and Zaki, Mohammed J and Subramanian, Dharmashankar},
  journal={arXiv preprint arXiv:2108.03348},
  year={2021}
}
```<|MERGE_RESOLUTION|>--- conflicted
+++ resolved
@@ -1,10 +1,6 @@
 # Edge-augmented Graph Transformer with Triangular Attention
 
-<<<<<<< HEAD
-![Banner](banner.png)
-=======
 ![banner](banner.png)
->>>>>>> de5075b7
 
 ## Introduction
 
